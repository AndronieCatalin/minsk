using System;
using System.Collections.Generic;
using System.IO;
using System.Linq;
using Minsk.CodeAnalysis;
using Minsk.CodeAnalysis.Symbols;
using Minsk.CodeAnalysis.Syntax;
using Minsk.IO;

namespace Minsk
{
    internal sealed class MinskRepl : Repl
    {
<<<<<<< HEAD
        private bool _loadingSubmission;
=======
        private static bool _loadingSubmission;
        private static readonly Compilation emptyCompilation = new Compilation();

>>>>>>> 0291f58e
        private Compilation _previous;
        private bool _showTree;
        private bool _showProgram;
        private readonly Dictionary<VariableSymbol, object> _variables = new Dictionary<VariableSymbol, object>();

        public MinskRepl()
        {
            LoadSubmissions();
        }

        protected override void RenderLine(string line)
        {
            var tokens = SyntaxTree.ParseTokens(line);
            foreach (var token in tokens)
            {
                var isKeyword = token.Kind.ToString().EndsWith("Keyword");
                var isIdentifier = token.Kind == SyntaxKind.IdentifierToken;
                var isNumber = token.Kind == SyntaxKind.NumberToken;
                var isString = token.Kind == SyntaxKind.StringToken;

                if (isKeyword)
                    Console.ForegroundColor = ConsoleColor.Blue;
                else if (isIdentifier)
                    Console.ForegroundColor = ConsoleColor.DarkYellow;
                else if (isNumber)
                    Console.ForegroundColor = ConsoleColor.Cyan;
                else if (isString)
                    Console.ForegroundColor = ConsoleColor.Magenta;
                else
                    Console.ForegroundColor = ConsoleColor.DarkGray;

                Console.Write(token.Text);

                Console.ResetColor();
            }
        }

        [MetaCommand("cls", "Clears the screen")]
        private void EvaluateCls()
        {
            Console.Clear();
        }

        [MetaCommand("reset", "Clears all previous submissions")]
        private void EvaluateReset()
        {
            _previous = null;
            _variables.Clear();
            ClearSubmissions();
        }

        [MetaCommand("showTree", "Shows the parse tree")]
        private void EvaluateShowTree()
        {
            _showTree = !_showTree;
            Console.WriteLine(_showTree ? "Showing parse trees." : "Not showing parse trees.");
        }

        [MetaCommand("showProgram", "Shows the bound tree")]
        private void EvaluateShowProgram()
        {
            _showProgram = !_showProgram;
            Console.WriteLine(_showProgram ? "Showing bound tree." : "Not showing bound tree.");
        }

        [MetaCommand("load", "Loads a script file")]
        private void EvaluateLoad(string path)
        {
            path = Path.GetFullPath(path);

            if (!File.Exists(path))
            {
                Console.ForegroundColor = ConsoleColor.Red;
                Console.WriteLine($"error: file does not exist '{path}'");
                Console.ResetColor();
                return;
            }

            var text = File.ReadAllText(path);
            EvaluateSubmission(text);
        }

        [MetaCommand("ls", "Lists all symbols")]
        private void EvaluateLs()
        {
            var compilation = _previous ?? emptyCompilation;
            var symbols = compilation.GetSymbols().OrderBy(s => s.Kind).ThenBy(s => s.Name);
            foreach (var symbol in symbols)
            {
                symbol.WriteTo(Console.Out);
                Console.WriteLine();
            }
        }

        [MetaCommand("dump", "Shows bound tree of a given function")]
        private void EvaluateDump(string functionName)
        {
            var compilation = _previous ?? emptyCompilation;
            var symbol = compilation.GetSymbols().OfType<FunctionSymbol>().SingleOrDefault(f => f.Name == functionName);
            if (symbol == null)
            {
                Console.ForegroundColor = ConsoleColor.Red;
                Console.WriteLine($"error: function '{functionName}' does not exist");
                Console.ResetColor();
                return;
            }

            compilation.EmitTree(symbol, Console.Out);
        }

        protected override bool IsCompleteSubmission(string text)
        {
            if (string.IsNullOrEmpty(text))
                return true;

            var lastTwoLinesAreBlank = text.Split(Environment.NewLine)
                                           .Reverse()
                                           .TakeWhile(s => string.IsNullOrEmpty(s))
                                           .Take(2)
                                           .Count() == 2;
            if (lastTwoLinesAreBlank)
                return true;

            var syntaxTree = SyntaxTree.Parse(text);

            // Use Members because we need to exclude the EndOfFileToken.
            if (syntaxTree.Root.Members.Last().GetLastToken().IsMissing)
                return false;

            return true;
        }

        protected override void EvaluateSubmission(string text)
        {
            var syntaxTree = SyntaxTree.Parse(text);

            var compilation = _previous == null
                                ? new Compilation(syntaxTree)
                                : _previous.ContinueWith(syntaxTree);

            if (_showTree)
                syntaxTree.Root.WriteTo(Console.Out);

            if (_showProgram)
                compilation.EmitTree(Console.Out);

            var result = compilation.Evaluate(_variables);

            if (!result.Diagnostics.Any())
            {
                if (result.Value != null)
                {
                    Console.ForegroundColor = ConsoleColor.White;
                    Console.WriteLine(result.Value);
                    Console.ResetColor();
                }
                _previous = compilation;

                SaveSubmission(text);
            }
            else
            {
                Console.Out.WriteDiagnostics(result.Diagnostics);
            }
        }

        private static string GetSubmissionsDirectory()
        {
            var localAppData = Environment.GetFolderPath(Environment.SpecialFolder.LocalApplicationData);
            var submissionsDirectory = Path.Combine(localAppData, "Minsk", "Submissions");
            return submissionsDirectory;
        }

        private void LoadSubmissions()
        {
            var submissionsDirectory = GetSubmissionsDirectory();
            if (!Directory.Exists(submissionsDirectory))
                return;

            var files = Directory.GetFiles(submissionsDirectory).OrderBy(f => f).ToArray();
            if (files.Length == 0)
                return;

            Console.ForegroundColor = ConsoleColor.DarkGray;
            Console.WriteLine($"Loaded {files.Length} submission(s)");
            Console.ResetColor();

            _loadingSubmission = true;

            foreach (var file in files)
            {
                var text = File.ReadAllText(file);
                EvaluateSubmission(text);
            }

            _loadingSubmission = false;
        }

        private static void ClearSubmissions()
        {
            Directory.Delete(GetSubmissionsDirectory(), recursive: true);
        }

        private void SaveSubmission(string text)
        {
            if (_loadingSubmission)
                return;

            var submissionsDirectory = GetSubmissionsDirectory();
            Directory.CreateDirectory(submissionsDirectory);
            var count = Directory.GetFiles(submissionsDirectory).Length;
            var name = $"submission{count:0000}";
            var fileName = Path.Combine(submissionsDirectory, name);
            File.WriteAllText(fileName, text);
        }
    }
}<|MERGE_RESOLUTION|>--- conflicted
+++ resolved
@@ -11,13 +11,8 @@
 {
     internal sealed class MinskRepl : Repl
     {
-<<<<<<< HEAD
         private bool _loadingSubmission;
-=======
-        private static bool _loadingSubmission;
         private static readonly Compilation emptyCompilation = new Compilation();
-
->>>>>>> 0291f58e
         private Compilation _previous;
         private bool _showTree;
         private bool _showProgram;
