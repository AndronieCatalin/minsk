using System;
using System.Collections;
using System.Collections.Generic;
using System.Linq;
using Minsk.CodeAnalysis.Symbols;
using Minsk.CodeAnalysis.Syntax;
using Minsk.CodeAnalysis.Text;
using Mono.Cecil;

namespace Minsk.CodeAnalysis
{
    internal sealed class DiagnosticBag : IEnumerable<Diagnostic>
    {
        private readonly List<Diagnostic> _diagnostics = new List<Diagnostic>();

        public IEnumerator<Diagnostic> GetEnumerator() => _diagnostics.GetEnumerator();

        IEnumerator IEnumerable.GetEnumerator() => GetEnumerator();

        public void AddRange(IEnumerable<Diagnostic> diagnostics)
        {
            _diagnostics.AddRange(diagnostics);
        }

        private void ReportError(TextLocation location, string message)
        {
            var diagnostic = Diagnostic.Error(location, message);
            _diagnostics.Add(diagnostic);
        }

        private void ReportWarning(TextLocation location, string message)
        {
            var diagnostic = Diagnostic.Warning(location, message);
            _diagnostics.Add(diagnostic);
        }

        public void ReportInvalidNumber(TextLocation location, string text, TypeSymbol type)
        {
            var message = $"The number {text} isn't valid {type}.";
            ReportError(location, message);
        }

        public void ReportBadCharacter(TextLocation location, char character)
        {
            var message = $"Bad character input: '{character}'.";
            ReportError(location, message);
        }

        public void ReportUnterminatedString(TextLocation location)
        {
            var message = "Unterminated string literal.";
            ReportError(location, message);
        }

        public void ReportUnterminatedMultiLineComment(TextLocation location)
        {
            var message = "Unterminated multi-line comment.";
            ReportError(location, message);
        }

        public void ReportUnexpectedToken(TextLocation location, SyntaxKind actualKind, SyntaxKind expectedKind)
        {
            var message = $"Unexpected token <{actualKind}>, expected <{expectedKind}>.";
            ReportError(location, message);
        }

        public void ReportUndefinedUnaryOperator(TextLocation location, string operatorText, TypeSymbol operandType)
        {
            var message = $"Unary operator '{operatorText}' is not defined for type '{operandType}'.";
            ReportError(location, message);
        }

        public void ReportUndefinedBinaryOperator(TextLocation location, string operatorText, TypeSymbol leftType, TypeSymbol rightType)
        {
            var message = $"Binary operator '{operatorText}' is not defined for types '{leftType}' and '{rightType}'.";
            ReportError(location, message);
        }

        public void ReportParameterAlreadyDeclared(TextLocation location, string parameterName)
        {
            var message = $"A parameter with the name '{parameterName}' already exists.";
            ReportError(location, message);
        }

        public void ReportUndefinedVariable(TextLocation location, string name)
        {
            var message = $"Variable '{name}' doesn't exist.";
            ReportError(location, message);
        }

        public void ReportNotAVariable(TextLocation location, string name)
        {
            var message = $"'{name}' is not a variable.";
            ReportError(location, message);
        }

        public void ReportUndefinedType(TextLocation location, string name)
        {
            var message = $"Type '{name}' doesn't exist.";
            ReportError(location, message);
        }

        public void ReportCannotConvert(TextLocation location, TypeSymbol fromType, TypeSymbol toType)
        {
            var message = $"Cannot convert type '{fromType}' to '{toType}'.";
            ReportError(location, message);
        }

        public void ReportCannotConvertImplicitly(TextLocation location, TypeSymbol fromType, TypeSymbol toType)
        {
            var message = $"Cannot convert type '{fromType}' to '{toType}'. An explicit conversion exists (are you missing a cast?)";
            ReportError(location, message);
        }

        public void ReportSymbolAlreadyDeclared(TextLocation location, string name)
        {
            var message = $"'{name}' is already declared.";
            ReportError(location, message);
        }

        public void ReportCannotAssign(TextLocation location, string name)
        {
            var message = $"Variable '{name}' is read-only and cannot be assigned to.";
            ReportError(location, message);
        }

        public void ReportUndefinedFunction(TextLocation location, string name)
        {
            var message = $"Function '{name}' doesn't exist.";
            ReportError(location, message);
        }

        public void ReportNotAFunction(TextLocation location, string name)
        {
            var message = $"'{name}' is not a function.";
            ReportError(location, message);
        }

        public void ReportWrongArgumentCount(TextLocation location, string name, int expectedCount, int actualCount)
        {
            var message = $"Function '{name}' requires {expectedCount} arguments but was given {actualCount}.";
            ReportError(location, message);
        }

        public void ReportExpressionMustHaveValue(TextLocation location)
        {
            var message = "Expression must have a value.";
            ReportError(location, message);
        }

        public void ReportInvalidBreakOrContinue(TextLocation location, string text)
        {
            var message = $"The keyword '{text}' can only be used inside of loops.";
            ReportError(location, message);
        }

        public void ReportAllPathsMustReturn(TextLocation location)
        {
            var message = "Not all code paths return a value.";
            ReportError(location, message);
        }

        public void ReportInvalidReturnExpression(TextLocation location, string functionName)
        {
            var message = $"Since the function '{functionName}' does not return a value the 'return' keyword cannot be followed by an expression.";
            ReportError(location, message);
        }

        public void ReportInvalidReturnWithValueInGlobalStatements(TextLocation location)
        {
            var message = "The 'return' keyword cannot be followed by an expression in global statements.";
            ReportError(location, message);
        }

        public void ReportMissingReturnExpression(TextLocation location, TypeSymbol returnType)
        {
            var message = $"An expression of type '{returnType}' is expected.";
            ReportError(location, message);
        }

        public void ReportInvalidExpressionStatement(TextLocation location)
        {
            var message = $"Only assignment and call expressions can be used as a statement.";
            ReportError(location, message);
        }

        public void ReportOnlyOneFileCanHaveGlobalStatements(TextLocation location)
        {
            var message = $"At most one file can have global statements.";
            ReportError(location, message);
        }

        public void ReportMainMustHaveCorrectSignature(TextLocation location)
        {
            var message = $"main must not take arguments and not return anything.";
            ReportError(location, message);
        }

        public void ReportCannotMixMainAndGlobalStatements(TextLocation location)
        {
            var message = $"Cannot declare main function when global statements are used.";
            ReportError(location, message);
        }

        public void ReportInvalidReference(string path)
        {
<<<<<<< HEAD
            var message = $"The reference is not a valid .NET assembly: '{path}'.";
            Report(default, message);
=======
            var message = $"The reference is not a valid .NET assembly: '{path}'";
            ReportError(default, message);
>>>>>>> bc0ae9b9
        }

        public void ReportRequiredTypeNotFound(string? minskName, string metadataName)
        {
            var message = minskName == null
                ? $"The required type '{metadataName}' cannot be resolved among the given references."
                : $"The required type '{minskName}' ('{metadataName}') cannot be resolved among the given references.";
            ReportError(default, message);
        }

        public void ReportRequiredTypeAmbiguous(string? minskName, string metadataName, TypeDefinition[] foundTypes)
        {
            var assemblyNames = foundTypes.Select(t => t.Module.Assembly.Name.Name);
            var assemblyNameList = string.Join(", ", assemblyNames);
            var message = minskName == null
                ? $"The required type '{metadataName}' was found in multiple references: {assemblyNameList}."
                : $"The required type '{minskName}' ('{metadataName}') was found in multiple references: {assemblyNameList}.";
            ReportError(default, message);
        }

        public void ReportRequiredMethodNotFound(string typeName, string methodName, string[] parameterTypeNames)
        {
            var parameterTypeNameList = string.Join(", ", parameterTypeNames);
            var message = $"The required method '{typeName}.{methodName}({parameterTypeNameList})' cannot be resolved among the given references.";
            ReportError(default, message);
        }

        public void ReportUnreachableCode(TextLocation location)
        {
            var message = $"Unreachable code detected.";
            ReportWarning(location, message);
        }

        public void ReportUnreachableCode(SyntaxNode node)
        {
            switch (node.Kind)
            {
                case SyntaxKind.BlockStatement:
                    var firstStatement = ((BlockStatementSyntax)node).Statements.FirstOrDefault();
                    // Report just for non empty blocks.
                    if (firstStatement != null)
                        ReportUnreachableCode(firstStatement);
                    return;
                case SyntaxKind.VariableDeclaration:
                    ReportUnreachableCode(((VariableDeclarationSyntax)node).Keyword.Location);
                    return;
                case SyntaxKind.IfStatement:
                    ReportUnreachableCode(((IfStatementSyntax)node).IfKeyword.Location);
                    return;
                case SyntaxKind.WhileStatement:
                    ReportUnreachableCode(((WhileStatementSyntax)node).WhileKeyword.Location);
                    return;
                case SyntaxKind.DoWhileStatement:
                    ReportUnreachableCode(((DoWhileStatementSyntax)node).DoKeyword.Location);
                    return;
                case SyntaxKind.ForStatement:
                    ReportUnreachableCode(((ForStatementSyntax)node).Keyword.Location);
                    return;
                case SyntaxKind.BreakStatement:
                    ReportUnreachableCode(((BreakStatementSyntax)node).Keyword.Location);
                    return;
                case SyntaxKind.ContinueStatement:
                    ReportUnreachableCode(((ContinueStatementSyntax)node).Keyword.Location);
                    return;
                case SyntaxKind.ReturnStatement:
                    ReportUnreachableCode(((ReturnStatementSyntax)node).ReturnKeyword.Location);
                    return;
                case SyntaxKind.ExpressionStatement:
                    var expression = ((ExpressionStatementSyntax)node).Expression;
                    ReportUnreachableCode(expression);
                    return;
                case SyntaxKind.CallExpression:
                    ReportUnreachableCode(((CallExpressionSyntax)node).Identifier.Location);
                    return;
                default:
                    throw new Exception($"Unexpected syntax {node.Kind}");
            }
        }
    }
}<|MERGE_RESOLUTION|>--- conflicted
+++ resolved
@@ -204,13 +204,8 @@
 
         public void ReportInvalidReference(string path)
         {
-<<<<<<< HEAD
             var message = $"The reference is not a valid .NET assembly: '{path}'.";
-            Report(default, message);
-=======
-            var message = $"The reference is not a valid .NET assembly: '{path}'";
-            ReportError(default, message);
->>>>>>> bc0ae9b9
+            ReportError(default, message);
         }
 
         public void ReportRequiredTypeNotFound(string? minskName, string metadataName)
